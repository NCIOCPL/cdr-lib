--- conflicted
+++ resolved
@@ -3507,35 +3507,10 @@
     def tunneling(cls, tier=None):
         return tier or not cls.CONN
 
-<<<<<<< HEAD
     @classmethod
     def get_session(cls, credentials, tier=None, comment=None):
         """
         Return string or object representing CDR login session
-=======
-#----------------------------------------------------------------------
-# Fetch a value from the ctl table.
-#----------------------------------------------------------------------
-def getControlValue(group, name, default=None):
-    query = cdrdb2.Query("ctl", "val")
-    query.where(query.Condition("grp", group))
-    query.where(query.Condition("name", name))
-    query.where("inactivated IS NULL")
-    row = query.execute().fetchone()
-    return row and row[0] or default
-
-#----------------------------------------------------------------------
-# Fetch a group of values from the ctl table.
-#----------------------------------------------------------------------
-def getControlGroup(group):
-    query = cdrdb2.Query("ctl", "name", "val")
-    query.where(query.Condition("grp", group))
-    query.where("inactivated IS NULL")
-    group = dict()
-    for name, value in query.execute().fetchall():
-        group[name] = value
-    return group
->>>>>>> 3b58be50
 
         Pass:
           credentials - session name string or tuple of username, password
@@ -3908,6 +3883,29 @@
 
     return (fullId, idNum, frag)
 
+#----------------------------------------------------------------------
+# Fetch a value from the ctl table.
+#----------------------------------------------------------------------
+def getControlValue(group, name, default=None):
+    query = cdrdb.Query("ctl", "val")
+    query.where(query.Condition("grp", group))
+    query.where(query.Condition("name", name))
+    query.where("inactivated IS NULL")
+    row = query.execute().fetchone()
+    return row and row[0] or default
+
+#----------------------------------------------------------------------
+# Fetch a group of values from the ctl table.
+#----------------------------------------------------------------------
+def getControlGroup(group):
+    query = cdrdb.Query("ctl", "name", "val")
+    query.where(query.Condition("grp", group))
+    query.where("inactivated IS NULL")
+    group = dict()
+    for name, value in query.execute().fetchall():
+        group[name] = value
+    return group
+
 # ======================================================================
 # Legacy global names
 # ======================================================================
