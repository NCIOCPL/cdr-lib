"""
    cdrdb - DB-SIG compliant module for CDR database access.

    Module Interface

        Access to the database is made available through connection
        objects.  The module must provide the following factory call
        for these:

        connect(parameters...)
            Constructor for creating a connection to the database.
            Returns a Connection Object. It takes a number of parameters
            which are database dependent.  [See documentation attached
            directly to function implementation.]

        These module globals must be defined:

            apilevel
                String constant stating the supported DB API level.
                Currently only the strings '1.0' and '2.0' are allowed.
                If not given, a Database API 1.0 level interface should
                be assumed.

            threadsafety
                Integer constant stating the level of thread safety the
                interface supports. Possible values are:
                    0 = Threads may not share the module.
                    1 = Threads may share the module, but not connections.
                    2 = Threads may share the module and connections.
                    3 = Threads may share the module, connections and cursors.

                Sharing in the above context means that two threads may use
                a resource without wrapping it using a mutex semaphore to
                implement resource locking. Note that you cannot always
                make external resources thread safe by managing access
                using a mutex: the resource may rely on global variables
                or other external sources that are beyond your control.

            paramstyle
                String constant stating the type of parameter marker
                formatting expected by the interface. Possible values are:
                    'qmark' = Question mark style, e.g. '...WHERE name=?'
                    'numeric' = Numeric, positional style,
                            e.g. '...WHERE name=:1'
                    'named' = Named style, e.g. '...WHERE name=:name'
                    'format' = ANSI C printf format codes,
                            e.g. '...WHERE name=%s'
                    'pyformat' = Python extended format codes,
                            e.g. '...WHERE name=%(name)s'

            The module should make all error information available
            through these exceptions or subclasses thereof:

                Warning
                    Exception raised for important warnings like data
                    truncations while inserting, etc. It must be a subclass
                    of the Python StandardError (defined in the module
                    exceptions).

                Error
                    Exception that is the base class of all other error
                    exceptions. You can use this to catch all errors with
                    one single 'except' statement. Warnings are not
                    considered errors and thus should not use this class
                    as base. It must be a subclass of the Python
                    StandardError (defined in the module exceptions).

                InterfaceError
                    Exception raised for errors that are related to the
                    database interface rather than the database itself.
                    It must be a subclass of Error.

                DatabaseError
                    Exception raised for errors that are related to the
                    database. It must be a subclass of Error.

                DataError
                    Exception raised for errors that are due to problems
                    with the processed data like division by zero, numeric
                    value out of range, etc. It must be a subclass of
                    DatabaseError.

                OperationalError
                    Exception raised for errors that are related to the
                    database's operation and not necessarily under the
                    control of the programmer, e.g. an unexpected disconnect
                    occurs, the data source name is not found, a transaction
                    could not be processed, a memory allocation error
                    occurred during processing, etc. It must be a subclass
                    of DatabaseError.

                IntegrityError
                    Exception raised when the relational integrity of the
                    database is affected, e.g. a foreign key check fails.
                    It must be a subclass of DatabaseError.

                InternalError
                    Exception raised when the database encounters an
                    internal error, e.g. the cursor is not valid anymore,
                    the transaction is out of sync, etc. It must be a
                    subclass of DatabaseError.

                ProgrammingError
                    Exception raised for programming errors, e.g. table
                    not found or already exists, syntax error in the SQL
                    statement, wrong number of parameters specified, etc.
                    It must be a subclass of DatabaseError.

            NotSupportedError
                Exception raised in case a method or database API was used
                which is not supported by the database, e.g. requesting
                a .rollback() on a connection that does not support
                transaction or has transactions turned off.  It must be
                a subclass of DatabaseError.

        This is the exception inheritance layout:

            StandardError
            |__Warning
            |__Error
               |__InterfaceError
               |__DatabaseError
                  |__DataError
                  |__OperationalError
                  |__IntegrityError
                  |__InternalError
                  |__ProgrammingError
                  |__NotSupportedError

        Note: The values of these exceptions are not defined. They should
        give the user a fairly good idea of what went wrong though.

        See also the specific documentation for the Connection and Cursor
        classes.
"""

import win32com.client
import string
import time, os
import pywintypes

# Until we do this bogus object creation, the constants are invisible.
win32com.client.Dispatch("ADODB.Connection")

# Provides name resolution for different hosts
import cdrutil

# Provides lookup of database passwords from centralized file.
import cdrpw

# CBIIT's original assertion that the DB ports would be stable flopped.
def load_ports():
    ports = {}
    for letter in "DCEFGHIJKL":
        path = letter + ":/etc/cdrdbports"
        try:
            for line in open(path):
                tokens = line.strip().split(":")
                if len(tokens) == 3:
                    tier, db, port = tokens
                    if db.lower() == "cdr":
                        ports[tier] = int(port)
            return ports
        except:
            pass
    raise Exception("database port configuration file not found")
PORTS = load_ports()

# Setting up the propper database source
# --------------------------------------
# Default
CBIIT_HOSTING = True

# Find out where the CDR files are.
def _getWorkingDrive():
    for drive in string.ascii_uppercase[2:]:
        try:
            os.stat(drive + ":/cdr/lib/python")
            return drive
        except:
            pass
    raise Exception("unable to find CDR working files")
WORK_DRIVE = _getWorkingDrive()
DRIVE_PREFIX = "%s:" % WORK_DRIVE

# Accounting for alternate tiers later, see def connect()
h = cdrutil.AppHost(cdrutil.getEnvironment(), cdrutil.getTier(DRIVE_PREFIX),
                    filename=WORK_DRIVE+':/etc/cdrapphosts.rc')

CDR_DB_SERVER = h.host['DBWIN'][0]

# Look in the environment for override of default location of CDR database.
_cdr_db_server = os.environ.get('CDR_DB_SERVER')
if _cdr_db_server:
    CDR_DB_SERVER = _cdr_db_server

# Logging support.  Set LOGFILE to log file pathname to enable logging.
LOGFILE = os.environ.get('CDR_DB_LOGFILE') or None
def debugLog(sql = None, params = None, what = "SQL Query"):
    if LOGFILE:
        import datetime
        now = datetime.datetime.now()
        now = "%d-%02d-%-2d %02d:%02d:%02d.%03d" % (now.year, now.month,
                                                    now.day, now.hour,
                                                    now.minute, now.second,
                                                    now.microsecond / 1000)
        try:
            fp = open(LOGFILE, 'a')
            fp.write("%s: %s\n" % (now, what))
            if sql:
                fp.write("%s\nParameters:\n%s\n" % (sql, params))
            fp.close()
        except:
            pass

#----------------------------------------------------------------------
# These module constants are required by the DBSIG's API.
#----------------------------------------------------------------------
apilevel     = '2.0'
threadsafety = 1
paramstyle   = 'qmark'

#----------------------------------------------------------------------
# Standard exception classes.
#----------------------------------------------------------------------
class Warning(StandardError):           pass
class Error(StandardError):             pass
class InterfaceError(Error):            pass
class DatabaseError(Error):             pass
class DataError(DatabaseError):         pass
class OperationalError(DatabaseError):  pass
class IntegrityError(DatabaseError):    pass
class InternalError(DatabaseError):     pass
class ProgrammingError(DatabaseError):  pass
class NotSupportedError(DatabaseError): pass

#----------------------------------------------------------------------
# Build a tuple of error strings for a raised exception.
#----------------------------------------------------------------------
def buildErrorList(conn):
    e = []
    for err in conn.Errors:
        e.append(err.Description)
    return tuple(e)

#----------------------------------------------------------------------
# Cursor object, returned by Connection.cursor().
#----------------------------------------------------------------------
class Cursor:
    """
    Has the following public attributes.

        description
            This read-only attribute is a sequence of 7-item sequences.
            Each of these sequences contains information describing one
            result column: (name, type_code, display_size, internal_size,
            precision, scale, null_ok). This attribute will be None for
            operations that do not return rows or if the cursor has not
            had an operation invoked via the executeXXX() method yet.

        rowcount
            This read-only attribute specifies the number of rows that the
            last executeXXX() produced (for DQL statements like select) or
            affected (for DML statements like update or insert).  The attribute
            is -1 in case no executeXXX() has been performed on the cursor
            or the rowcount of the last operation is not determinable by
            the interface.

        arraysize
            This read/write attribute specifies the number of rows to fetch
            at a time with fetchmany(). It defaults to 1 meaning to fetch a
            single row at a time.  Implementations must observe this value
            with respect to the fetchmany() method, but are free to interact
            with the database a single row at a time. It may also be used
            in the implementation of executemany().
    """

    def __init__(self, conn):
        self.__conn           = conn
        self.__rs             = None
        self.description      = None
        self.rowcount         = -1
        self.arraysize        = 100
        self.__dateTimeObject = pywintypes.Time(0)

    def callproc(self, procname, parameters, timeout = 120):
        """
        Call a stored database procedure with the given name. The sequence
        of parameters must contain one entry for each argument that the
        procedure expects. The result of the call is returned as modified
        copy of the input sequence. Input parameters are left untouched,
        output and input/output parameters replaced with possibly new
        values.  The procedure may also provide a result set as output.
        This must then be made available through the standard fetchXXX()
        methods.
        """

        self.__rs            = None
        self.description     = None
        self.rowcount        = -1
        cmd                  = win32com.client.Dispatch("ADODB.Command")
        cmd.CommandType      = win32com.client.constants.adCmdStoredProc
        cmd.CommandText      = procname
        cmd.ActiveConnection = self.__conn
        cmd.CommandTimeout   = timeout
        #cmd.Parameters.Refresh()
        params               = cmd.Parameters
        nParams              = params.Count
        if not nParams:
            raise ProgrammingError, ("Cursor.callproc",
                                   (u"Procedure %s not cataloged" % procname,))

        # Plug in the parameters
        if type(parameters) not in (list, tuple):
            parameters = (parameters,)
        if len(parameters) != nParams - 1:
            raise ProgrammingError, ("Cursor.callproc",
                    (u"expected %d parameters, received %d" %
                     (nParams - 1, len(parameters)),))
        for i in range(len(parameters)):
            p = params.Item(i + 1)
            if p.Type in BINARY.nativeTypes:
                p.Value = buffer(parameters[i])
            else:
                p.Value = parameters[i]
        try:
            debugLog(procname, parameters, "Stored Procedure")
            self.__rs, rowsAffected = cmd.Execute()
            fields = self.__rs.Fields
            if len(fields):
                desc = []
                for field in fields:
                    desc.append(self.__getFieldDesc(field))
                self.description = desc
            else:
                self.rowcount = rowsAffected

            # XXX Won't be available yet if there's a pending result set.
            for i in range(len(parameters)):
                p = params.Item(i + 1)
                if p.Direction == win32com.client.constants.adParamOutput or \
                   p.Direction == win32com.client.constants.adParamInputOutput:
                    parameters[i] = p.Value
            return params.Item(0).Value

        except:
            errorList = buildErrorList(self.__conn)
            if errorList:
                raise Error, ("Cursor.callproc", errorList)
            raise InternalError, ("Cursor.callproc",
                    ((u"internal error in '%s'" % procname),))

    def close(self):
        """
        Close the cursor now (rather than whenever __del__ is called).
        The cursor will be unusable from this point forward; an Error
        (or subclass) exception will be raised if any operation is
        attempted with the cursor.
        """

        if self.__rs:
            debugLog(what = "closing resultset with state %s" % self.__rs.State)
            if self.__rs.State == win32com.client.constants.adStateOpen:
                self.__rs.Close()
        self.__rs        = None
        self.description = None
        self.rowcount    = -1

    def execute(self, query, params = None, timeout = 120):
        """
        Prepare and execute a database operation (query or command).
        Parameters may be provided as sequence or mapping and will be
        bound to variables in the operation. Variables are specified
        in a database-specific notation (see the module's paramstyle
        attribute for details).

        A reference to the operation will be retained by the cursor.
        If the same operation object is passed in again, then the
        cursor can optimize its behavior. This is most effective for
        algorithms where the same operation is used, but different
        parameters are bound to it (many times).

        For maximum efficiency when reusing an operation, it is best
        to use the setinputsizes() method to specify the parameter
        types and sizes ahead of time. It is legal for a parameter
        to not match the predefined information; the implementation
        should compensate, possibly with a loss of efficiency.

        The parameters may also be specified as list of tuples to e.g.
        insert multiple rows in a single operation, but this kind of
        usage is depreciated: executemany() should be used instead.
        [This is not supported by this implementation.]

        Return values are not defined.
        """

        if isinstance(query, Query):
            query = str(query)
        self.__rs            = None
        self.description     = None
        self.rowcount        = -1
        cmd                  = win32com.client.Dispatch("ADODB.Command")
        cmd.ActiveConnection = self.__conn
        cmd.CommandText      = query
        cmd.CommandType      = win32com.client.constants.adCmdText
        cmd.CommandTimeout   = timeout
        try:
            if params:
                cmdParams = cmd.Parameters
                if type(params) not in (tuple, list):
                    params = (params,)
                if len(cmdParams) != len(params):
                    raise ProgrammingError, ("Cursor.execute",
                            (u"expected %d parameters, received %d" %
                             (len(cmdParams), len(params)),))
                for i in range(len(params)):
                    p = cmdParams.Item(i)
                    if p.Type in BINARY.nativeTypes:
                        p.Value = buffer(params[i])
                    else:
                        p.Value = params[i]
            debugLog(query, params)
            self.__rs, rowsAffected = cmd.Execute()
            fields = self.__rs.Fields
            if len(fields):
                desc = []
                for field in fields:
                    desc.append(self.__getFieldDesc(field))
                self.description = desc
            else:
                self.rowcount = rowsAffected

        except:
            queryStr  = ' Query: "' + query + '"'
            if(params):
                queryStr += ' Params: ' + str(params)
            errorList = buildErrorList(self.__conn)
            if errorList:
                raise Error, ("Cursor.execute:%s" % queryStr, errorList)
            raise InternalError, ("Cursor.execute",
                    ((u"unexpected failure for query:%s" % queryStr),))

    def executemany(self, query, paramSets):
        """
        Prepare a database operation (query or command) and then execute
        it against all parameter sequences or mappings found in the
        sequence seq_of_parameters.

        Modules are free to implement this method using multiple calls
        to the execute() method or by using array operations to have the
        database process the sequence as a whole in one call.

        The same comments as for execute() also apply accordingly to this
        method.

        Return values are not defined.
        """

        for paramSet in paramSets: self.execute(query, paramSet)

    def fetchone(self):
        """
        Fetch the next row of a query result set, returning a single
        sequence, or None when no more data is available.

        An Error (or subclass) exception is raised if the previous
        call to executeXXX() did not produce any result set or no
        call was issued yet.
        """

        rows = self.fetchmany(1, 0)
        return rows and rows[0] or None

    def fetchall(self):
        """
        Fetch all (remaining) rows of a query result, returning them as a
        sequence of sequences (e.g. a list of tuples). Note that the cursor's
        arraysize attribute can affect the performance of this operation.

        An Error (or subclass) exception is raised if the previous call
        to executeXXX() did not produce any result set or no call was issued
        yet.
        """

        return self.fetchmany(-1, 0)

    def fetchmany(self, size = None, rememberSize = 1):
        """
        Fetch the next set of rows of a query result, returning a sequence
        of sequences (e.g. a list of tuples). An empty sequence is returned
        when no more rows are available.

        The number of rows to fetch per call is specified by the parameter.
        If it is not given, the cursor's arraysize determines the number of
        rows to be fetched. The method should try to fetch as many rows as
        indicated by the size parameter. If this is not possible due to the
        specified number of rows not being available, fewer rows may be
        returned.

        An Error (or subclass) exception is raised if the previous call to
        executeXXX() did not produce any result set or no call was issued yet.

        Note there are performance considerations involved with the size
        parameter. For optimal performance, it is usually best to use the
        arraysize attribute. If the size parameter is used, then it is best
        for it to retain the same value from one fetchmany() call to the next.
        """

        if not self.__rs or not self.description:
            raise ProgrammingError, ("Cursor.fetchmany",
                                    (u"No result set available",))
        if size == None:
            size = self.arraysize
        if rememberSize:
            self.arraysize = size
        if self.__rs.EOF: return []
        try:
            data  = self.__rs.GetRows(size)
            rows  = []
            nCols = len(data)
            nRows = len(data[0])
            for row in range(nRows):
                vals = []
                for col in range(nCols):
                    val = data[col][row]
                    if type(val) == type(self.__dateTimeObject):
                        val = val.Format("%Y-%m-%d %H:%M:%S")
                    elif self.description[col][1] == BINARY:
                        val = str(val)
                    vals.append(val)
                rows.append(vals)
            debugLog(what = "fetch(size=%s): nrows=%s rs.EOF=%s" %
                     (size, len(rows), self.__rs.EOF))
            return rows

        except:
            errorList = buildErrorList(self.__conn)
            if errorList:
                raise Error, ("Cursor.fetchmany", errorList)
            raise InternalError, ("Cursor.fetchmany",
                    (u"unexpected failure",))

    def nextset(self):
        """
        This method will make the cursor skip to the next available set,
        discarding any remaining rows from the current set.

        If there are no more sets, the method returns None. Otherwise,
        it returns a true value and subsequent calls to the fetch methods
        will return rows from the next result set.

        An Error (or subclass) exception is raised if the previous call
        to executeXXX() did not produce any result set or no call was
        issued yet.
        """

        self.description     = None
        self.rowcount        = -1
        if not self.__rs:
            raise ProgrammingError, ("Cursor.nextset",
                    (u"no record sets available",))

        try:
            self.__rs, rowsAffected = self.__rs.NextRecordset()
            debugLog(what = "rs.NextRecordset() rowsAffected=%s" % rowsAffected)
            if not self.__rs:
                return None
            fields = self.__rs.Fields
            if len(fields):
                desc = []
                for field in fields:
                    desc.append(self.__getFieldDesc(field))
                self.description = desc
            else:
                self.rowcount = rowsAffected
            return 1

        except:
            errorList = buildErrorList(self.__conn)
            if errorList:
                raise Error, ("Cursor.nextset", errorList)
            raise InternalError, ("Cursor.nextset",
                                 (u"unexpected failure",))

    def setinputsizes(self, sizes):
        """
        This can be used before a call to executeXXX() to predefine
        memory areas for the operation's parameters.

        sizes is specified as a sequence -- one item for each input
        parameter. The item should be a Type Object that corresponds
        to the input that will be used, or it should be an integer
        specifying the maximum length of a string parameter. If the
        item is None, then no predefined memory area will be reserved
        for that column (this is useful to avoid predefined areas for
        large inputs).

        This method would be used before the executeXXX() method is invoked.

        Implementations are free to have this method do nothing and users
        are free to not use it.
        """

        pass

    def setoutputsize(self, size, col = 0):
        """
        Set a column buffer size for fetches of large columns (e.g. LONGs,
        BLOBs, etc.). The column is specified as an index into the result
        sequence. Not specifying the column will set the default size for
        all large columns in the cursor.

        This method would be used before the executeXXX() method is invoked.

        Implementations are free to have this method do nothing and users
        are free to not use it.
        """

        pass

    def __nativeTypeToApiType(self, nativeType):
        if nativeType in STRING  .nativeTypes: return STRING
        if nativeType in BINARY  .nativeTypes: return BINARY
        if nativeType in NUMBER  .nativeTypes: return NUMBER
        if nativeType in DATETIME.nativeTypes: return DATETIME
        if nativeType in ROWID   .nativeTypes: return ROWID
        raise NotSupportedError, ("Cursor.__nativeTypeToApiType",
                ((u"unrecognized native type %d" % nativeType),))

    def __getFieldDesc(self, field):
        name         = field.Name
        typeCode     = self.__nativeTypeToApiType(field.Type)
        internalSize = field.DefinedSize
        displaySize  = internalSize
        internalSize = field.DefinedSize
        precision    = field.Precision
        scale        = field.NumericScale
        nullable     = (field.Attributes &
                        win32com.client.constants.adFldIsNullable)
        if typeCode in (NUMBER, DATETIME, ROWID): displaySize = 20
        return (name,
                typeCode,
                displaySize,
                internalSize,
                precision,
                scale,
                nullable)

#----------------------------------------------------------------------
# Connection object which knows how to connect to CDR database.
#----------------------------------------------------------------------
class Connection:

    def __init__(self, adoConn):
        self.__adoConn    = adoConn
        self.__inTrans    = 0
        self.__autoCommit = 1
        self.setAutoCommit(0)

    def close(self):
        """
        Close the connection now (rather than whenever __del__ is called).
        The connection will be unusable from this point forward;
        an Error (or subclass) exception will be raised if any operation
        is attempted with the connection. The same applies to all cursor
        objects trying to use the connection.
        """

        try:
            debugLog(what = "closing connection")
            self.__adoConn.Close()
        except:
            errorList = buildErrorList(self.__adoConn)
            if errorList:
                raise Error, ("Connection.close", errorList)
            raise InternalError, ("Connection.close",
                    (u"unexpected failure",))

    def commit(self):
        """
        Commit any pending transaction to the database. Note that if
        the database supports an auto-commit feature, this must be
        initially off. An interface method may be provided to turn
        it back on.
        """

        try:
            debugLog(what = "commit")
            self.__adoConn.CommitTrans()
            if self.__autoCommit: self.__inTrans = False
            else:
                self.__adoConn.BeginTrans()
                self.__inTrans = True
        except:
            errorList = buildErrorList(self.__adoConn)
            if errorList:
                raise Error, ("Connection.commit", errorList)
            raise InternalError, ("Connection.commit",
                    (u"unexpected failure",))

    def rollback(self):
        """
        Causes the database to roll back to the start of any pending
        transaction.  Closing a connection without committing the
        changes first will cause an implicit rollback to be performed.
        """

        try:
            debugLog(what = "rollback")
            self.__adoConn.RollbackTrans()
            if self.__autoCommit: self.__inTrans = False
            else:
                self.__adoConn.BeginTrans()
                self.__inTrans = True
        except:
            errorList = buildErrorList(self.__adoConn)
            if errorList:
                raise Error, ("Connection.rollback", errorList)
            raise InternalError, ("Connection.rollback",
                    (u"unexpected failure",))

    def cursor(self):
        """
        Returns a new Cursor object using this connection.
        """

        return Cursor(self.__adoConn)

    def setAutoCommit(self, on = True):
        """
        Turns autocommit on or off.  If autocommit is on, then
        implicit transactions are not used (in contradiction to
        the SQL standard, but in keeping with SQL Server's default
        behavior).

        Returns the previous state of autocommit, before any changes
        made by this routine.
        """

        # Remember what we had
        oldAutoCommit = self.__autoCommit

        debugLog(what = "setting auto-commit %s (was %s)" %
                 (on and "on" or "off", oldAutoCommit and "on" or "off"))
        try:
            if on:
                #self.__adoConn.Execute("SET IMPLICIT_TRANSACTIONS OFF")
                if self.__autoCommit: return
                self.__autoCommit = True
                if self.__inTrans:
                    self.commit()
            else:
                #self.__adoConn.Execute("SET IMPLICIT_TRANSACTIONS ON")
                if not self.__autoCommit: return
                self.__autoCommit = False
                self.__adoConn.BeginTrans()
                self.__inTrans = True
        except:
            errorList = buildErrorList(self.__adoConn)
            if errorList:
                raise Error, ("Connection.setAutoCommit", errorList)
            raise InternalError, ("Connection.setAutoCommit",
                    (u"unexpected failure",))

        return oldAutoCommit

    def getAutoCommit(self):
        """
        Returns the current value of autocommit.
        """
        return self.__autoCommit


#----------------------------------------------------------------------
# Connect to the CDR using known login account.
#----------------------------------------------------------------------
def connect(user='cdr', dataSource=CDR_DB_SERVER, db='cdr'):
    """
    Factory for creating a connection to the database.  Returns a
    Connection Object. It takes a number of parameters which are
    database dependent.  This implementation expects only the user
    name for the database login account.  The 'cdr' account is used
    for standard database activity for which the permission to alter
    data is required.  The 'CdrGuest' account has read-only access
    to the CDR data.
    """

    global CBIIT_HOSTING
    global h
    tier = h.tier
    if dataSource != CDR_DB_SERVER:
        # Default server name established above
        # If it's anything else, establish the network name here
        hostInfo = h.getTierHostNames(dataSource, 'DBWIN')
        if hostInfo:
            dataSource = hostInfo.qname
            tier = hostInfo.tier

    adoConn = win32com.client.Dispatch("ADODB.Connection")
<<<<<<< HEAD
    ports = {
        "PROD": 55733,
        "STAGE": 55459,
        "QA": 53100,
        "DEV": 52400
    }
    port = ports.get(tier, 52400)
    if user.upper() == "CDR":
        user = "cdrsqlaccount"
    password = cdrpw.password(h.org, tier, db, user, DRIVE_PREFIX)
=======
    port = PORTS.get(h.tier, 52300)
    if user.upper() == "CDR":
        user = "cdrsqlaccount"
    password = cdrpw.password(h.org, h.tier, db, user)
>>>>>>> e95309cc
    try:
        connString = ("Provider=SQLOLEDB;"
                      "Data Source=%s,%d;"
                      "Initial Catalog=%s;"
                      "User ID=%s;"
                      "Password=%s" %
                      (dataSource, port, db, user, password))
        debugLog(what="CONNECTION STRING: %s" % repr(connString))
        adoConn.Open(connString)
    except:
        raise DatabaseError, ("connect", buildErrorList(adoConn))
    return Connection(adoConn)

class Type:
    def __init__(self, *nativeTypes):
        self.nativeTypes = nativeTypes

STRING   = Type(win32com.client.constants.adBoolean,
                win32com.client.constants.adBSTR,
                win32com.client.constants.adChar,
                win32com.client.constants.adLongVarChar,
                win32com.client.constants.adLongVarWChar,
                win32com.client.constants.adVarChar,
                win32com.client.constants.adVariant,
                win32com.client.constants.adVarWChar,
                win32com.client.constants.adWChar)
BINARY   = Type(win32com.client.constants.adBinary,
                win32com.client.constants.adLongVarBinary,
                win32com.client.constants.adVarBinary)
NUMBER   = Type(win32com.client.constants.adBigInt,
                win32com.client.constants.adCurrency,
                win32com.client.constants.adDecimal,
                win32com.client.constants.adDouble,
                win32com.client.constants.adInteger,
                win32com.client.constants.adNumeric,
                win32com.client.constants.adSingle,
                win32com.client.constants.adSmallInt,
                win32com.client.constants.adTinyInt,
                win32com.client.constants.adUnsignedBigInt,
                win32com.client.constants.adUnsignedInt,
                win32com.client.constants.adUnsignedSmallInt,
                win32com.client.constants.adUnsignedTinyInt)
DATETIME = Type(win32com.client.constants.adDate,
                win32com.client.constants.adDBDate,
                win32com.client.constants.adDBTime,
                win32com.client.constants.adDBTimeStamp)
ROWID    = Type(win32com.client.constants.adGUID,)

# mandatory type helpers
def Date(year, month, day):
    return "%04d-%02d-%02d" % (year, month, day)

def Time(hour, minute, second):
    return "%02d:%02d:%02d" % (hour, minute, second)

def Timestamp(year, month, day, hour, minute, second):
    return "%04d-%02d-%02d %02d:%02d:%02d" % (year, month, day,
                                              hour, minute, second)

def DateFromTicks(ticks):
    return "%04d-%02d-%02d" % time.localtime(ticks)[:3]

def TimeFromTicks(ticks):
    return "%02d:%02d:%02d" % time.localtime(ticks)[3:6]

def TimestampFromTicks(ticks):
    return "%04d-%02d-%02d %02d:%02d:%02d" % time.localtime(ticks)[:6]

# extension helper
def strftime(format, canonicalString):
    """
    Takes canonical string form of date/time value and formats it
    using the time module's strftime().  Unfortunately the Windows
    platform doesn't have strptime(), so we have to roll our own.
    """

    # Only pull this in if we need it.
    import re

    # Assume YYYY-MM-DD HH:MM:SS format.
    match = re.match(r"(\d{4})-(\d\d)-(\d\d) (\d\d):(\d\d):(\d\d)",
                     canonicalString)
    if not match:
        raise ProgrammingError("strftime()",
                               ("invalid argument", canonicalString))

    # Pull out the pieces.
    try:
        year   = int(match.group(1))
        month  = int(match.group(2))
        day    = int(match.group(3))
        hour   = int(match.group(4))
        minute = int(match.group(5))
        second = int(match.group(6))
    except:
        raise ProgrammingError("strftime()",
                               ("invalid argument", canonicalString))

    # Create a tuple we can use with time.strftime().
    time_tuple = (year, month, day, hour, minute, second, 0, 0, -1)

    # Normalize to fill out the last three (unknown) values of the tuple.
    time_tuple = time.localtime(time.mktime(time_tuple))

    return time.strftime(format, time_tuple)

class Query:

    """
    Builder for SQL select queries.

    Example usage:

        query = cdrdb.Query('t1 a', 'a.title', 'b.name AS "Type"')
        query.join('t2 b', 'b.id = a.t2')
        query.where(query.Condition('b.name', ('Foo', 'Bar'), 'IN'))

        # To see the generated SQL
        print query

        # To execute and cleanup
        cursor = query.execute()
        rows = cursor.fetchall()
        cursor.close()

        # Or alternatively if closing the cursor doesn't matter
        rows = query.execute().fetchall()
    """

    def __init__(self, table, *columns):
        """
        Initializes a SQL query builder

        Passed:

            table           table name with possible alias
            columns         one or more column names to be selected,
                            qualified with alias if necessary; a column
                            can be an expression
        """
        self._table = table
        self._columns = columns
        self._joins = []
        self._where = []
        self._group = []
        self._having = []
        self._order = []
        self._parms = []
        self._unions = []
        self._timeout = 120
        self._alias = None
        self._into = None
        self._cursor = None
        self._limit = None
        self._unique = False
        self._str = None
        self._outer = False

    def timeout(self, value):
        """
        Override the default timeout of 120 seconds with a new value.
        """
        self._timeout = int(value)
        return self

    def join(self, table, *conditions):
        """
        Join to an additional table (or view)

        Each condition can be a simple string (e.g., 't.id = d.doc_type')
        or a more complicated Condition or Or object.

        If you don't supply at least one condition, you might be
        unpleasantly surprised by the results. :-)
        """
        self._joins.append(Query.Join(table, False, *conditions))
        self._str = None
        return self

    def outer(self, table, *conditions):
        """
        Create a left outer join

        Sets the self._outer flag so the formatter knows to add
        extra left padding to the query as needed.  Otherwise works
        the same as the join() method.
        """
        self._joins.append(Query.Join(table, True, *conditions))
        self._outer = True
        self._str = None
        return self

    def where(self, condition):
        """
        Adds a condition for the query's WHERE clause

        A condition can be a simple string (e.g., 't.id = d.doc_type')
        or a more complicated Condition or Or object.
        """
        self._where.append(condition)
        self._str = None
        return self

    def group(self, *columns):
        """
        Adds one or more columns to be used in the query's GROUP BY clause

        Example usage:
            query.group('d.id', 'd.title')
        """
        for column in columns:
            Query._add_sequence_or_value(column, self._group)
        self._str = None
        return self

    def having(self, condition):
        """
        Adds a condition to the query's HAVING clause

        A condition can be a simple string (e.g., 't.id = d.doc_type')
        or a more complicated Condition or Or object.
        """
        self._having.append(condition)
        self._str = None
        return self

    def union(self, query):
        """
        Add a query to be UNIONed with this one.

        Use this when you want to apply the ORDER BY clause to the UNIONed
        queries as a whole.  Make sure only this query has an ORDER set.
        If you need each component query to maintain its own internal order,
        construct and serialize each separately, and assemble them by hand.
        For example:

        q1 = cdrdb.Query(...).join.(...).where(...).order(...)
        q2 = cdrdb.Query(...).join.(...).where(...).order(...)
        union = cdrdb.Query(q1, "*").union(cdrdb.Query(q2, "*"))
        """
        self._unions.append(query)
        self._str = None
        return self

    def order(self, *columns):
        """
        Add the column(s) to be used to sort the results

        Example usage:
            query.order('doc_type.name', 'version.dt DESC')
        """
        temp = []
        for column in columns:
            Query._add_sequence_or_value(str(column), temp)
        for column in temp:
            column = column.strip()
            words = column.split()
            if len(words) > 2:
                raise Exception("invalid order column %s" % repr(column))
            if len(words) == 2 and words[1].upper() not in ("ASC", "DESC"):
                raise Exception("invalid order column %s" % repr(column))
            self._order.append(" ".join(words))
        self._str = None
        return self

    def limit(self, limit):
        """
        Sets maximum number of rows to return
        """
        if type(limit) is not int:
            raise Exception("limit must be integer")
        self._limit = limit
        self._str = None
        return self

    def unique(self):
        """
        Requests that duplicate rows be eliminated
        """
        self._unique = True
        self._str = None
        return self

    def cursor(self, cursor):
        """
        Pass in a cursor to be used for the query.
        """
        self._cursor = cursor
        return self

    def execute(self, cursor=None, timeout=None):
        """
        Assemble and execute the SQL query, returning the cursor object

        As with the Miranda rule, if you do not supply a cursor,
        one will be provided for you.

        Note that the temporary 'sql' variable is assigned before
        invoking the cursor's execute() method, to make sure that
        the _parms sequence has been constructed.
        """
        cursor = cursor or self._cursor or connect("CdrGuest").cursor()
        sql = str(self)
        if not timeout:
            timeout = self._timeout
        cursor.execute(sql, tuple(self._parms), timeout=timeout)
        return cursor

    def alias(self, alias):
        """
        Assigns an alias for a query so that it can be used as a virtual
        table as the target of a FROM clause:

            SELECT xxx.this, xxx.that, yyy.other
              FROM (
                  SELECT this, that
                    FROM whatever
              ) AS xxx

        Example usage:

            q1 = cdrdb.Query('whatever', 'this', 'that').alias('xxx')
            q2 = cdrdb.Query(q1, 'xxx.this', 'xxx.that', 'yyy.other')
            q2.join('other_table yyy', ...)
        """
        self._alias = alias
        self._str = None
        return self

    def parms(self):
        """
        Accessor method for query parameters

        Return the list of parameters to be passed to the database
        engine for the execution of the query.  Will be in the
        correct order, matching the position of the corresponding
        placeholders in the query string.
        """

        # Make sure the parameters have been assembled.
        if self._str is None:
            dummy = str(self)
        return self._parms

    def _align(self, keyword, rest=""):
        """
        Internal helper method to make the SQL query easier to read
        """
        keyword = " " * self._indent + keyword
        return "%s %s" % (keyword[-self._indent:], rest)

    def into(self, name):
        """
        Specify name of table to be created by this query

        Prefix the name with the octothorpe character ('#') to create
        a temporary table.
        """
        self._into = name
        self._str = None
        return self

    def log(self, **parms):
        import cdr
        logfile = parms.get("logfile", cdr.DEFAULT_LOGDIR + "/query.log")
        label = parms.get("label", "QUERY")
        output = u"%s:\n%s" % (label, self)
        if self._parms:
            parms = ["PARAMETERS:"] + [repr(p) for p in self._parms]
            output += "\n" + u"\n\t".join(parms)
        cdr.logwrite(output, logfile)

    def __str__(self):
        """
        Assemble the query for execution or logging.

        The format of the query string is arranged to make reading
        by a human easier.  The assembled query is cached.

        A side effect of a call to this method is that the sequence
        of all parameters to be passed to the database engine for
        execution of the query is constructed as the '_parms' member.
        """

        # If our cached string is not stale, use it.
        if self._str:
            return self._str

        # Start with a fresh paramater list.
        self._parms = []

        # Start the select statement, and calculate needed left padding.
        select = "SELECT"
        if self._unique:
            select += " DISTINCT"
        if self._limit is not None:
            select += " TOP %d" % self._limit
        self._indent = len(select)
        for attribute, keywords in (
            (self._order, "ORDER BY"),
            (self._outer, "LEFT OUTER JOIN"),
            (self._group, "GROUP BY")):
            if attribute:
                needed = len(keywords) - self._indent
                if needed > 0:
                    self._indent += needed
        query = [self._align(select, ", ".join(self._columns))]

        # Add clause to store results in a new table if requested.
        if self._into:
            query.append(self._align("INTO", self._into))

        # Is the base table itself a query?
        if isinstance(self._table, Query):

            # Make sure it has an alias.
            alias = self._table._alias
            if not alias:
                raise Exception("Virtual tables must have an alias")

            # SQL Server won't accept placeholders here.
            sql = str(self._table)
            if self._table._parms:
                raise Exception("Placeholders not allowed in virtual table")

            # Add the indented query in parentheses.
            query.append(self._align("FROM", "("))
            query.append(Query.indent("%s) %s" % (self._table, alias)))

        # No: just a plain vanilla FROM clause.
        else:
            query.append(self._align("FROM", self._table))

        # Add JOIN clauses for any additional tables used for the query.
        for join in self._joins:
            self._serialize_join(query, join)

        # Add the conditions used to restrict the set of results.
        keyword = "WHERE"
        for condition in self._where:
            self._serialize_condition(query, keyword, condition)
            keyword = "AND"

        # If the query uses aggregates, specify column for the grouping.
        if self._group:
            query.append(self._align("GROUP BY", ", ".join(self._group)))

        # Specify any restrictions on the results based on aggregations.
        if self._having:
            keyword = "HAVING"
            for condition in self._having:
                self._serialize_condition(query, keyword, condition)
                keyword = "AND"

        # Add any queries to be spliced to this one
        for union in self._unions:
            query.append(self._align("UNION"))
            query.append(str(union))

        # Specify the sorting of the result set if requested.
        if self._order:
            query.append(self._align("ORDER BY", ", ".join(self._order)))

        # Assemble everything and cache the results.
        self._str = "\n".join(query)

        # Give the caller the resulting SQL.
        return self._str

    def _serialize_or_set(self, query, keyword, or_set, prefix, suffix):
        """
        Internal helper method for building the query string

        This method has four responsibilities:
         1. Wrap the set of OR conditions in properly balanced parentheses
         2. Connect the conditions with the "OR" keyword
         3. Hand of serialization of each condition to _serialize_condition
         4. Connect nested sequences of conditions with the "AND" keyword
        """
        open_paren = "(" + prefix
        close_paren = ""
        for i, condition in enumerate(or_set.conditions):
            last_or = (i == len(or_set.conditions) - 1)
            if type(condition) in (tuple, list):
                for j, c in enumerate(condition):
                    if last_or and j == len(condition) - 1:
                        close_paren = suffix + ")"
                    self._serialize_condition(query, keyword, c,
                                              open_paren, close_paren)
                    keyword = "AND"
                    open_paren = ""
            else:
                if last_or:
                    close_paren = suffix + ")"
                self._serialize_condition(query, keyword, condition,
                                          open_paren, close_paren)
            keyword = "OR"
            open_paren = ""

    def _serialize_condition(self, query, keyword, condition, prefix="",
                             suffix=""):
        """
        Internal helper method for building the query string.
        """

        # Hand off the work for an Or set
        if isinstance(condition, Query.Or):
            self._serialize_or_set(query, keyword, condition, prefix, suffix)
            return

        # Handle the easy cases.
        if not isinstance(condition, Query.Condition):
            query.append(self._align(keyword, prefix + condition + suffix))
            return

        # Start the test string.
        test = "%s %s%s" % (condition.column, prefix, condition.test)

        # Handle a nested query.
        if isinstance(condition.value, Query):

            # Serialize the nested query.
            nested = condition.value
            alias = nested._alias and (" %s" % nested._alias) or ""
            serialized = "%s)%s%s" % (nested, alias, suffix)

            # Finish the condition.
            query.append(self._align(keyword, test + " ("))
            query.append(Query.indent(serialized))
            self._parms += nested._parms

        # Handle a sequence of values.
        elif condition.test.upper() in ("IN", "NOT IN"):

            # Make sure we have a list.
            values = condition.value
            if type(values) not in (list, tuple):
                values = [values]

            # Must have at least one value.
            if not values:
                raise Exception("%s test with no values" %
                                repr(condition.test.upper()))

            # Add the placeholders.
            test += " (%s)" % ", ".join(["?"] * len(values))

            # Plug in the condition to the query string.
            query.append(self._align(keyword, test + suffix))

            # Add the parameters.
            self._parms += values

        # Last case: single value test.
        else:
            if type(condition.value) in (list, tuple):
                raise Exception("Unexpected sequence of values")
            query.append(self._align(keyword, "%s ?%s" % (test, suffix)))
            self._parms.append(condition.value)

    def _serialize_join(self, query, join):
        """
        Helper function for building the query string.
        """
        keyword = join.outer and "LEFT OUTER JOIN" or "JOIN"

        # Is this 'table' being constructed on the fly?
        if isinstance(join.table, Query):

            # Make sure it has been provided with an alias.
            alias = join.table._alias
            if not alias:
                raise Exception("resultset expression without alias")

            # SQL Server won't accept placeholders here.
            if join.table.parms():
                raise Exception("Placeholders not allowed in joined "
                                "resultset expression")

            # Add the table expression indented and in parentheses.
            query.append(self._align(keyword, "("))
            query.append(Query.indent("%s) %s" % (join.table, alias)))

        # No, just a named table.
        else:
            query.append(self._align(keyword, join.table))

        # Add the conditions for the join.
        keyword = "ON"
        for condition in join.conditions:
            self._serialize_condition(query, keyword, condition)
            keyword = "AND"

    @staticmethod
    def indent(block, n=4):
        """
        Indent a block containing one or more lines by a number of spaces
        """
        if isinstance(block, Query):
            block = str(block)
        padding = " " * n
        end = block.endswith("\n") and "\n" or ""
        lines = block.splitlines()
        return "\n".join(["%s%s" % (padding, line) for line in lines]) + end

    @staticmethod
    def _add_sequence_or_value(to_be_added, collection):
        if type(to_be_added) is list:
            collection += to_be_added
        elif type(to_be_added) is tuple:
            collection += list(to_be_added)
        else:
            collection.append(to_be_added)

    class Condition:
        """
        Test of a value (typically, but not necessarily a column; could
        also be an expression, or even a constant value), against a
        second value (which can be a single value, or a query which
        returns a single value, or a sequence of values in the case
        of an "IN" or "NOT IN" test).
        """

        def __init__(self, col, val, test="="):
            self.column = col
            self.value = val
            self.test = test
    C = Condition

    class Or:
        """
        Represents a set of one or more conditions the satisfaction of
        any one of which will be considered as satisfying the entire
        set.

        Simple example:

            query = cdrdb.Query('t1', 'c1', 'c2')
            first_test = 'c1 < 42'
            second_test = query.Condition('c2', get_some_values(), 'IN')
            query.where(query.Or(first_test, second_test))
        """

        def __init__(self, *conditions):
            """
            Accepts one or more conditions, each of which can be either
            a string containing a SQL expression, or a Query.Condition
            object.  Any argument can also be a sequence of SQL expressions
            and/or Query.Condition or Query.Or objects, which will all be
            ANDed together as a single unit to be ORed against the tests
            represented by the other arguments to the constructor.  There
            is no limit (other than that imposed by the computing resources
            on the client and server machines) to the level of nesting
            supported for combinations of AND and OR condition sets.
            """
            self.conditions = conditions

    class Join:
        """
        Used internally to represent a SQL JOIN clause
        """

        def __init__(self, table, outer, *conditions):
            self.table = table
            self.outer = outer
            self.conditions = []
            for condition in conditions:
                Query._add_sequence_or_value(condition, self.conditions)

    @staticmethod
    def report(test_number, query, outcome):
        print "Test %d...%s" % (test_number, outcome and "passed" or "failed")
        f = open("Query.tests", "a")
        banner = (" Test %d " % test_number).center(70, "=")
        f.write("%s\n" % banner)
        f.write("%s\n" % query)
        if query._parms:
            f.write("%s\n" % ("-" * 70))
            for p in query._parms:
                f.write("%s\n" % repr(p))
        f.close()

    @staticmethod
    def test():
        """
        Run tests to check the health of the Query class.
        """

        # Convenience aliases
        Q = Query
        C = Query.Condition
        R = Query.report

        # Create some test tables.
        c = connect("CdrGuest").cursor()
        c.execute("CREATE TABLE #t1 (i INT, n VARCHAR(32))")
        c.execute("CREATE TABLE #t2 (i INT, n VARCHAR(32))")
        c.execute("INSERT INTO #t1 VALUES(42, 'Alan')")
        c.execute("INSERT INTO #t1 VALUES(43, 'Bob')")
        c.execute("INSERT INTO #t1 VALUES(44, 'Volker')")
        c.execute("INSERT INTO #t1 VALUES(45, 'Elmer')")
        c.execute("INSERT INTO #t2 VALUES(42, 'biology')")
        c.execute("INSERT INTO #t2 VALUES(42, 'aviation')")
        c.execute("INSERT INTO #t2 VALUES(42, 'history')")
        c.execute("INSERT INTO #t2 VALUES(43, 'music')")
        c.execute("INSERT INTO #t2 VALUES(43, 'cycling')")
        c.execute("INSERT INTO #t2 VALUES(44, 'physics')")
        c.execute("INSERT INTO #t2 VALUES(44, 'volleyball')")
        c.execute("INSERT INTO #t2 VALUES(44, 'tennis')")

        # Test 1: ORDER BY with TOP.
        q = Q("#t1", "i").limit(1).order("1 DESC")
        r = q.execute(c, timeout=10).fetchall()
        R(1, q, r == [[45]])

        # Test 2: JOIN with COUNT.
        q = Q("#t1", "COUNT(DISTINCT #t1.i)").join("#t2", "#t2.i = #t1.i")
        r = q.execute(c).fetchall()
        R(2, q, r == [[3]])

        # Test 3: GROUP BY and HAVING.
        q = Q("#t2", "i", "COUNT(*)").group("i").having("COUNT(*) > 2")
        r = set([row[0] for row in q.execute(c).fetchall()])
        R(3, q, r == set([42, 44]))

        # Test 4: LEFT OUTER JOIN with IS NULL.
        q = Q("#t1 a", "a.i", "b.n").outer("#t2 b", "b.i = a.i")
        r = q.where("b.n IS NULL").execute(c).fetchall()
        R(4, q, r == [[45, None]])

        # Test 5: NESTED ORs and ANDs.
        q = Q("#t1 a", "a.n").join("#t2 b", "b.i = a.i").unique()
        q.where(Q.Or("a.n LIKE 'E%'", ("a.i < 44", "b.n LIKE '%o%'")))
        q.where("a.n <> 'Volker'")
        r = q.execute(c).fetchall()
        R(5, q, r == [['Alan']])

        # Test 6: Condition object with placeholders.
        v = ('biology', 'physics')
        q = Q("#t1 a", "a.n").join("#t2 b", "b.i = a.i").unique().order(1)
        q.where(C("b.n", v, "IN"))
        q.timeout(5)
        r = [row[0] for row in q.execute(c).fetchall()]
        R(6, q, r == ['Alan', 'Volker'])

        # Test 7: UNION.
        q = Q("#t1", "n").where("i > 44")
        q.union(Q("#t1", "n").where("i < 43"))
        r = [r[0] for r in q.order(1).execute(c).fetchall()]
        R(7, q, r == ["Alan", "Elmer"])

        # Test 8: INTO.
        Q("#t1", "*").into("#t3").execute(c)
        q = Q("#t3", "n").order(1)
        r = [r[0] for r in q.execute(c).fetchall()]
        R(8, q, r == ["Alan", "Bob", "Elmer", "Volker"])

        # Test 9: nested query.
        q = Q("#t1", "n")
        q.where(C("i", Q("#t2", "i").unique(), "NOT IN"))
        r = q.execute(c).fetchall()
        R(9, q, r == [["Elmer"]])<|MERGE_RESOLUTION|>--- conflicted
+++ resolved
@@ -148,27 +148,7 @@
 # Provides lookup of database passwords from centralized file.
 import cdrpw
 
-# CBIIT's original assertion that the DB ports would be stable flopped.
-def load_ports():
-    ports = {}
-    for letter in "DCEFGHIJKL":
-        path = letter + ":/etc/cdrdbports"
-        try:
-            for line in open(path):
-                tokens = line.strip().split(":")
-                if len(tokens) == 3:
-                    tier, db, port = tokens
-                    if db.lower() == "cdr":
-                        ports[tier] = int(port)
-            return ports
-        except:
-            pass
-    raise Exception("database port configuration file not found")
-PORTS = load_ports()
-
-# Setting up the propper database source
-# --------------------------------------
-# Default
+# Determine some values from the hosting environment
 CBIIT_HOSTING = True
 
 # Find out where the CDR files are.
@@ -182,6 +162,23 @@
     raise Exception("unable to find CDR working files")
 WORK_DRIVE = _getWorkingDrive()
 DRIVE_PREFIX = "%s:" % WORK_DRIVE
+del _getWorkingDrive
+
+# CBIIT abandoned its original commitment to keep the DB ports stable
+def _load_ports():
+    ports = {}
+    try:
+        for line in open(DRIVE_PREFIX + "/etc/cdrdbports"):
+            tokens = line.strip().split(":")
+            if len(tokens) == 3:
+                tier, db, port = tokens
+                if db.lower() == "cdr":
+                    ports[tier] = int(port)
+        return ports
+    except:
+        raise Exception("database port configuration file not found")
+PORTS = _load_ports()
+del _load_ports
 
 # Accounting for alternate tiers later, see def connect()
 h = cdrutil.AppHost(cdrutil.getEnvironment(), cdrutil.getTier(DRIVE_PREFIX),
@@ -785,8 +782,6 @@
     to the CDR data.
     """
 
-    global CBIIT_HOSTING
-    global h
     tier = h.tier
     if dataSource != CDR_DB_SERVER:
         # Default server name established above
@@ -797,23 +792,10 @@
             tier = hostInfo.tier
 
     adoConn = win32com.client.Dispatch("ADODB.Connection")
-<<<<<<< HEAD
-    ports = {
-        "PROD": 55733,
-        "STAGE": 55459,
-        "QA": 53100,
-        "DEV": 52400
-    }
-    port = ports.get(tier, 52400)
+    port = PORTS.get(tier, 52300)
     if user.upper() == "CDR":
         user = "cdrsqlaccount"
     password = cdrpw.password(h.org, tier, db, user, DRIVE_PREFIX)
-=======
-    port = PORTS.get(h.tier, 52300)
-    if user.upper() == "CDR":
-        user = "cdrsqlaccount"
-    password = cdrpw.password(h.org, h.tier, db, user)
->>>>>>> e95309cc
     try:
         connString = ("Provider=SQLOLEDB;"
                       "Data Source=%s,%d;"
